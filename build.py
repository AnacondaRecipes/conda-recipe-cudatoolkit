--- conflicted
+++ resolved
@@ -126,14 +126,11 @@
 config['libdevice_versions'] = ['11']
 
 config['linux'] = {
-<<<<<<< HEAD
     'blob': 'cuda_11.0.2_450.51.05_linux.run',
-=======
-    'blob': 'cuda_10.2.89_440.33.01_rhel6.run',
-    'ppc64le_blob': 'cuda_10.2.89_440.33.01_linux_ppc64le.run',
-    'embedded_blob': 'cuda-linux.10.2.89-27506705.run',
+    'ppc64le_blob': 'cuda_11.0.2_450.51.05_linux_ppc64le.run',
+    # CUDA 11 installer has channed, there are no embedded blobs
+    'embedded_blob': None,
     'ppc64le_embedded_blob': None,
->>>>>>> 5761c52c
     'patches': [],
     # need globs to handle symlinks
     'cuda_lib_fmt': 'lib{0}.so*',
@@ -445,25 +442,22 @@
                            '-prefix', tmpd, '-noprompt', '--nox11']
                     check_call(cmd)
             else:
-                # Nvidia's RHEL7 based runfiles don't use embedded runfiles
+                # Nvidia's Linux based runfiles don't use embedded runfiles
                 # Once the toolkit is extracted, it ends up in a directory called "cuda-toolkit'
-                # the --extract runfile command is used because letting the runfile do an "install" 
-                # results in attempted installs of .pc and doc files into standard Linux locations, 
-                # which is not what we want.
-                # The "--override" runfile command to disable the compiler check since we are not
-                # installing the driver here.
-
+                #
+                # "--extract" runfile command is used because letting the runfile do an "install" 
+                #     results in attempted installs of .pc and doc files into standard Linux locations, 
+                #     which is not what we want
+                # "--override" runfile command to disable the compiler check since we are not
+                #     installing the driver here
+                # "--nox11" runfile command prevents desktop GUI on local install
                 cmd = [os.path.join(self.src_dir, runfile),
-<<<<<<< HEAD
-                       '--toolkitpath=%s' % (tmpd, ), '--toolkit', '--silent', '--override', '--nox11']
-=======
-                       '--extract=%s' % (tmpd), '--toolkit', '--silent', '--override']
->>>>>>> 5761c52c
+                       '--extract=%s' % (tmpd), '--toolkit', '--silent', '--override', '--nox11']
                 check_call(cmd)
             for p in patches:
                 os.chmod(p, 0o777)
                 cmd = [os.path.join(self.src_dir, p),
-                            '--installdir', tmpd, '--accept-eula', '--silent']
+                        '--installdir', tmpd, '--accept-eula', '--silent']
                 check_call(cmd)
             self.copy(tmpd)
 
